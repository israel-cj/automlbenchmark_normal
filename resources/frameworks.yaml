---
#for doc purpose using <placeholder:default_value> syntax when it applies.

# FORMAT:
__dummy_framework_with_defaults:
  version: ''
  module: # defaults to `frameworks.framework_name`
  setup_args: ''
  params: {}
  project: http://url/to/project/repo
  image: # will result in built image `author/image:tag`
    author: automlbenchmark
    image:  # defaults to `framework name to lowercase`
    tag:  # defaults to `framework version`


### Non AutoML reference frameworks
constantpredictor:
  version: 'latest'
  project: https://scikit-learn.org/stable/modules/generated/sklearn.dummy.DummyClassifier.html

constantpredictor_enc:
  extends: constantpredictor
  params:
    encode: true

DecisionTree:
  version: '0.22.2'
  project: https://scikit-learn.org/stable/modules/generated/sklearn.tree.DecisionTreeClassifier.html

RandomForest:
  version: '0.22.2'
  project: http://scikit-learn.org/stable/modules/generated/sklearn.ensemble.RandomForestClassifier.html
  params:
    n_estimators: 2000
#    _n_jobs: 1   # faster, fitter, happier (running OoM on some datasets when using multiprocessing)
#    verbose: true

TunedRandomForest:
  version: '0.22.2'
  project: http://scikit-learn.org/stable/modules/generated/sklearn.ensemble.RandomForestClassifier.html
  params:
    n_estimators: 2000
#    _n_jobs: 1  # cf. RandomForest
#    _tuning:
#      n_estimators: 500

### AutoML frameworks
AutoGluon:
  version: "0.0.12"
  project: https://autogluon.mxnet.io
#  params:
#    _save_artifacts: ['leaderboard', 'models', 'info']

AutoGluon_best:
  extends: AutoGluon
  description: "provides the most accurate overall predictor"
  params:
    presets: best_quality

autosklearn:
  version: '0.8.0'
  project: https://automl.github.io/auto-sklearn/
#  params:
#    _save_artifacts: ['models']
#    _n_jobs: 1

AutoWEKA:
  version: '2.6'
  project: https://www.cs.ubc.ca/labs/beta/Projects/autoweka/

<<<<<<< HEAD
MLPlanWEKA:
  version: 'latest'
  project: https://mlplan.org

MLPlanSKLearn:
  version: 'latest'
  project: https://mlplan.org
=======
autoxgboost:
  version: 'latest'
  project: https://github.com/ja-thomas/autoxgboost

GAMA:
  version: '20.1.0'
  project: https://github.com/PGijsbers/gama
>>>>>>> d6835342

H2OAutoML:
  version: '3.30.0.4'
  setup_args: 'zahradnik'
  project: http://docs.h2o.ai/h2o/latest-stable/h2o-docs/automl.html
#  params:
#    _save_artifacts: ['leaderboard', 'logs', 'models', 'models_predictions', 'mojos']

hyperoptsklearn:
  version: 'latest'
  project: http://hyperopt.github.io/hyperopt-sklearn/
#  params:
#    max_evals: 1000
#    algo: hyperopt.tpe.suggest
#    verbose: true

oboe:
  version: 'latest'
  project: https://github.com/udellgroup/oboe
#  params:
#    build_ensemble: false
#    selection_method: random
#    verbose: true

ranger:
  version: 'latest'
  project: https://github.com/imbs-hl/ranger

TPOT:
  version: '0.11.5'
  project: https://github.com/EpistasisLab/tpot
#  params:
#    _save_artifacts: ['models']
#    max_eval_time_mins: 2
#    population_size: 25
#    verbosity: 2

mljarsupervised:
  version: '0.5.5'
  project: https://github.com/mljar/mljar-supervised
  params:
    mode: "Compete"   # set mode for Compete, default mode is Explain
#    algorithms: ["Baseline"]
#    _save_artifacts: True<|MERGE_RESOLUTION|>--- conflicted
+++ resolved
@@ -69,7 +69,6 @@
   version: '2.6'
   project: https://www.cs.ubc.ca/labs/beta/Projects/autoweka/
 
-<<<<<<< HEAD
 MLPlanWEKA:
   version: 'latest'
   project: https://mlplan.org
@@ -77,7 +76,7 @@
 MLPlanSKLearn:
   version: 'latest'
   project: https://mlplan.org
-=======
+
 autoxgboost:
   version: 'latest'
   project: https://github.com/ja-thomas/autoxgboost
@@ -85,7 +84,6 @@
 GAMA:
   version: '20.1.0'
   project: https://github.com/PGijsbers/gama
->>>>>>> d6835342
 
 H2OAutoML:
   version: '3.30.0.4'
